// Copyright Microsoft Corp.
// All rights reserved.

package network

import (
	"fmt"
	"net/http"
	"sync"

	"github.com/sharmasushant/penguin/core"
	"github.com/sharmasushant/penguin/log"
)

// Libnetwork network plugin name
const pluginName = "penguin"

// Libnetwork network plugin endpoint name
const endpointName = "NetworkDriver"

// NetPlugin object and its interface
type netPlugin struct {
	name     string
	version  string
	scope    string
	listener *core.Listener
	networks map[string]*azureNetwork
	sync.Mutex
}

// NetPlugin is a network plugin
type NetPlugin interface {
	Start(chan error) error
	Stop()
}

// NewPlugin creates a new NetPlugin object.
func NewPlugin(version string) (NetPlugin, error) {
	return &netPlugin{
		name:    pluginName,
		version: version,
		scope:   "local",
	}, nil
}

// Starts the plugin.
func (plugin *netPlugin) Start(errChan chan error) error {

	// Create the listener.
	listener, err := core.NewListener(plugin.name)
	if err != nil {
		log.Printf("Failed to create listener %v", err)
		return err
	}

	// Add protocol handlers.
	listener.AddHandler("Plugin", "Activate", plugin.activatePlugin)
	listener.AddHandler(endpointName, "GetCapabilities", plugin.getCapabilities)
	listener.AddHandler(endpointName, "CreateNetwork", plugin.createNetwork)
	listener.AddHandler(endpointName, "DeleteNetwork", plugin.deleteNetwork)
	listener.AddHandler(endpointName, "CreateEndpoint", plugin.createEndpoint)
	listener.AddHandler(endpointName, "DeleteEndpoint", plugin.deleteEndpoint)
	listener.AddHandler(endpointName, "Join", plugin.join)
	listener.AddHandler(endpointName, "Leave", plugin.leave)
	listener.AddHandler(endpointName, "EndpointOperInfo", plugin.endpointOperInfo)

	plugin.listener = listener

	err = listener.Start(errChan)
	if err != nil {
		log.Printf("Failed to start listener %v", err)
		return err
	}

	log.Printf("%s: Plugin started.", plugin.name)

	return nil
}

// Stops the plugin.
func (plugin *netPlugin) Stop() {
	plugin.listener.Stop()
<<<<<<< HEAD
	core.FreeSlaves()
	log.Printf("%s: Plugin stopped.\n", pluginName)
=======
	log.Printf("%s: Plugin stopped.\n", plugin.name)
>>>>>>> e2b61617
}

func (plugin *netPlugin) networkExists(networkID string) bool {
	if plugin.networks[networkID] != nil {
		return true
	}
	return false
}

func (plugin *netPlugin) endpointExists(networkID string, endpointID string) bool {
	network := plugin.networks[networkID]
	if network == nil {
		return false
	}

	if network.endpoints[endpointID] == nil {
		return false
	}

	return true
}

type activateResponse struct {
	Implements []string
}

func (plugin *netPlugin) activatePlugin(w http.ResponseWriter, r *http.Request) {
	log.Request(plugin.name, "Activate", nil, nil)

	resp := &activateResponse{[]string{endpointName}}
	err := plugin.listener.Encode(w, resp)

	log.Response(plugin.name, "Activate", resp, err)
}

func (plugin *netPlugin) getCapabilities(w http.ResponseWriter, r *http.Request) {
	log.Request(plugin.name, "GetCapabilities", nil, nil)

	resp := map[string]string{"Scope": plugin.scope}
	err := plugin.listener.Encode(w, resp)

	log.Response(plugin.name, "GetCapabilities", resp, err)
}

// All request and response formats are well known and are published by libnetwork
type createNetworkRequestFormat struct {
	NetworkID string
	Options   map[string]interface{}
}

func (plugin *netPlugin) createNetwork(w http.ResponseWriter, r *http.Request) {
	var req createNetworkRequestFormat

	err := plugin.listener.Decode(w, r, &req)

	log.Request(plugin.name, "CreateNetwork", req, err)

	if err != nil {
		return
	}

	netID := req.NetworkID
	if plugin.networkExists(netID) {
		plugin.listener.SendError(w, "Network with same Id already exists")
		return
	}

	plugin.Lock()
	if plugin.networkExists(netID) {
		plugin.listener.SendError(w, "Network with same Id already exists")
		plugin.Unlock()
		return
	}

	if plugin.networks == nil {
		plugin.networks = make(map[string]*azureNetwork)
	}

	plugin.networks[netID] = &azureNetwork{networkId: netID}
	plugin.Unlock()

	// Empty response indicates success.
	resp := map[string]string{}
	err = plugin.listener.Encode(w, resp)

	log.Response(plugin.name, "CreateNetwork", resp, err)
}

type networkDeleteRequestFormat struct {
	NetworkID string
}

func (plugin *netPlugin) deleteNetwork(w http.ResponseWriter, r *http.Request) {
	var req networkDeleteRequestFormat

	err := plugin.listener.Decode(w, r, &req)

	log.Request(plugin.name, "DeleteNetwork", req, err)

	if err != nil {
		return
	}

	if plugin.networkExists(req.NetworkID) {
		plugin.Lock()
		if plugin.networkExists(req.NetworkID) {
			delete(plugin.networks, req.NetworkID)
		}
		plugin.Unlock()
	}

	// Empty response indicates success.
	resp := map[string]string{}
	err = plugin.listener.Encode(w, resp)

	log.Response(plugin.name, "DeleteNetwork", resp, err)
}

type azInterface struct {
	Address     string
	AddressIPV6 string
	MacAddress  string
	ID          int
	SrcName     string
	DstPrefix   string
	GatewayIPv4 string
}

type createEndpointRequestFormat struct {
	NetworkID  string
	EndpointID string
	Options    map[string]interface{}
	Interface  *azInterface
}

type endpointResponse struct {
	Interface azInterface
}

func (plugin *netPlugin) createEndpoint(w http.ResponseWriter, r *http.Request) {
	var req createEndpointRequestFormat

	err := plugin.listener.Decode(w, r, &req)

	log.Request(plugin.name, "CreateEndpoint", req, err)

	if err != nil {
		return
	}

	netID := req.NetworkID
	endID := req.EndpointID

	if !plugin.networkExists(netID) {
		plugin.listener.SendError(w, fmt.Sprintf("Could not find the network on which endpoint is requested: %s", netID))
		return
	}

	var interfaceToAttach string
	interfaceToAttach = ""
	var ipaddressToAttach string

	for key, value := range req.Options {

		if key == "eth" {
			interfaceToAttach = value.(string)
			log.Printf("Received request to attach following interface: %s", value)
		}

		if key == "com.docker.network.endpoint.ipaddresstoattach" {
			ipaddressToAttach = value.(string)
			log.Printf("Received request to attach following ipaddress: %s", value)
		}
	}

	// Now with ipam driver, docker will provide an interface
	// The values in that interface can be empty (in case of null ipam driver)
	// or they can contain some pre filled values (if ipam allocates ip addresses)
	if req.Interface != nil {
		ipaddressToAttach := req.Interface.Address
		log.Printf(
			"Interface found in endpoint creation request: "+
				"Addr:%s, ID:%v, Ipv6:%s, DstPrefix:%s, GatewayIpv4:%s, MacAddress:%s, SrcName:%s",
			ipaddressToAttach, req.Interface.ID,
			req.Interface.AddressIPV6,
			req.Interface.DstPrefix, req.Interface.GatewayIPv4,
			req.Interface.MacAddress, req.Interface.SrcName)
		//plugin.listener.SendError(w, errMessage)
		//return
	}

	log.Printf("Trying to create an endpoint\n\tn/w-id:%s \n\tep-id:%s\n", string(netID), string(endID))

	// lets lock driver for now.. will optimize later
	plugin.Lock()
	if !plugin.networkExists(netID) {
		plugin.listener.SendError(w, fmt.Sprintf("Could not find [networkID:%s]\n", netID))
		return
	}
	if plugin.endpointExists(netID, endID) {
		plugin.listener.SendError(w, fmt.Sprintf("Endpoint already exists [networkID:%s endpointID:%s]\n", netID, endID))
		return
	}

	log.Printf("Endpoint created successfully "+
		"\n\tn/w-id:%s \n\tep-id:%s\n", string(netID), string(endID))

	rAddress,
		rAddressIPV6,
		rMacAddress,
		rID,
		rSrcName,
		rDstPrefix,
		rGatewayIPv4, ermsg := core.GetTargetInterface(interfaceToAttach, ipaddressToAttach)

	if ermsg != "" {
		plugin.listener.SendError(w, ermsg)
		plugin.Unlock()
		return
	}

	targetInterface := azureInterface{
		Address:     rAddress,
		AddressIPV6: rAddressIPV6,
		MacAddress:  rMacAddress,
		ID:          rID,
		SrcName:     rSrcName,
		DstPrefix:   rDstPrefix,
		GatewayIPv4: rGatewayIPv4,
	}
	network := plugin.networks[netID]
	if network.endpoints == nil {
		network.endpoints = make(map[string]*azureEndpoint)
	}
	network.endpoints[endID] = &azureEndpoint{endpointID: endID, networkID: netID}
	network.endpoints[endID].azureInterface = targetInterface

	plugin.Unlock()

	/*defer func() {
	if err != nil {
	n.Lock()
	delete(n.endpoints, eid)
	n.Unlock()
	}
	}()*/

	/********END**********/

	respIface := &azInterface{
		Address:     targetInterface.Address.String(),
		MacAddress:  targetInterface.MacAddress.String(),
		GatewayIPv4: targetInterface.GatewayIPv4.String(),
	}
	resp := &endpointResponse{
		Interface: *respIface,
	}

	err = plugin.listener.Encode(w, resp)

	log.Response(plugin.name, "CreateEndpoint", resp, err)
}

type joinRequestFormat struct {
	NetworkID  string
	EndpointID string
	SandboxKey string
	Options    map[string]interface{}
}

type interfaceToJoin struct {
	SrcName   string
	DstPrefix string
}

type joinResponseFormat struct {
	InterfaceName interfaceToJoin
	Gateway       string
	GatewayIPv6   string
	StaticRoutes  []*staticRoute
}

type staticRoute struct {
	Destination string
	RouteType   int
	NextHop     string
}

func (plugin *netPlugin) join(w http.ResponseWriter, r *http.Request) {
	var req joinRequestFormat

	err := plugin.listener.Decode(w, r, &req)

	log.Request(plugin.name, "Join", req, err)

	if err != nil {
		return
	}

	endID := req.EndpointID
	netID := req.NetworkID
	sandboxKey := req.SandboxKey
	fmt.Println("Received a request to join endpoint: ", endID, " network: ", netID)

	if !plugin.endpointExists(netID, endID) {
		plugin.listener.SendError(w, "cannot find endpoint for which join is requested")
		return
	}

	endpoint := plugin.networks[netID].endpoints[endID]

	ifname := &interfaceToJoin{
		SrcName:   endpoint.azureInterface.SrcName,
		DstPrefix: endpoint.azureInterface.DstPrefix,
	}

	resp := &joinResponseFormat{
		InterfaceName: *ifname,
		Gateway:       endpoint.azureInterface.GatewayIPv4.String(),
	}

	plugin.Lock()
	endpoint.sandboxKey = sandboxKey
	plugin.Unlock()

	err = plugin.listener.Encode(w, resp)

	log.Response(plugin.name, "Join", resp, err)

	fmt.Printf("srcname: %s dstPRefix:%s \n", ifname.SrcName, ifname.DstPrefix)

	fmt.Printf("Joined endpoint\n Network: %s\n Endpoint: %s\n Sandbox: %s\n",
		req.NetworkID, req.EndpointID, req.SandboxKey)
}

type endpointDeleteRequestFormat struct {
	NetworkID  string
	EndpointID string
}

func (plugin *netPlugin) deleteEndpoint(w http.ResponseWriter, r *http.Request) {
	var req endpointDeleteRequestFormat

	err := plugin.listener.Decode(w, r, &req)

	log.Request(plugin.name, "DeleteEndpoint", req, err)

	if err != nil {
		return
	}

	netID := req.NetworkID
	endID := req.EndpointID

	plugin.Lock()
	defer plugin.Unlock()
	if !plugin.endpointExists(netID, endID) {
		// idempotent or throw error?
		fmt.Println("Endpoint not found network: ", netID, " endpointID: ", endID)
	} else {
		network := plugin.networks[netID]
		ep := network.endpoints[endID]
		iface := ep.azureInterface
		err = core.CleanupAfterContainerDeletion(iface.SrcName, iface.MacAddress)
		if err != nil {
			log.Printf(" %s DeleteEndpoint cleanup failure %s", pluginName, err.Error())
		}
		delete(network.endpoints, endID)
	}

	// Empty response indicates success.
	resp := &map[string]string{}
	err = plugin.listener.Encode(w, resp)

	log.Response(plugin.name, "DeleteEndpoint", resp, err)
}

type leaveRequestFormat struct {
	NetworkID  string
	EndpointID string
}

type leaveResponse struct {
}

func (plugin *netPlugin) leave(w http.ResponseWriter, r *http.Request) {
	var req leaveRequestFormat

	err := plugin.listener.Decode(w, r, &req)

	log.Request(plugin.name, "Leave", req, err)

	if err != nil {
		return
	}

	// Empty response indicates success.
	resp := &leaveResponse{}
	err = plugin.listener.Encode(w, resp)

	log.Response(plugin.name, "Leave", resp, err)
}

type endpointOperInfoRequestFormat struct {
	NetworkID  string
	EndpointID string
}

type endpointOperInfoResponseFormat struct {
	Value map[string]interface{}
}

func (plugin *netPlugin) endpointOperInfo(w http.ResponseWriter, r *http.Request) {
	var req endpointOperInfoRequestFormat

	err := plugin.listener.Decode(w, r, &req)

	log.Request(plugin.name, "EndpointOperInfo", req, err)

	if err != nil {
		return
	}

	value := make(map[string]interface{})
	//value["com.docker.network.endpoint.macaddress"] = macAddress
	//value["MacAddress"] = macAddress

	resp := &endpointOperInfoResponseFormat{Value: value}
	err = plugin.listener.Encode(w, resp)

	log.Response(plugin.name, "EndpointOperInfo", resp, err)
}<|MERGE_RESOLUTION|>--- conflicted
+++ resolved
@@ -80,12 +80,8 @@
 // Stops the plugin.
 func (plugin *netPlugin) Stop() {
 	plugin.listener.Stop()
-<<<<<<< HEAD
 	core.FreeSlaves()
-	log.Printf("%s: Plugin stopped.\n", pluginName)
-=======
 	log.Printf("%s: Plugin stopped.\n", plugin.name)
->>>>>>> e2b61617
 }
 
 func (plugin *netPlugin) networkExists(networkID string) bool {
